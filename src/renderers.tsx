import * as React from 'react';
import {
  Circle,
  ClipPath,
  Defs,
  Ellipse,
  G,
  Image,
  Line,
  LinearGradient,
  Link,
  Path,
  Polygon,
  Polyline,
  RadialGradient,
  Rect,
  Stop,
  Svg,
  Text,
  Tspan,
  View,
} from '@react-pdf/renderer';
import { HtmlRenderer, HtmlRenderers, WrapperRenderer } from './render.js';
import { HtmlElement } from './parse.js';
import { HtmlStyle } from './styles.js';
import { lowerAlpha, orderedAlpha, upperAlpha } from './ordered.type.js';
import { Style } from '@react-pdf/types';
import camelize from './camelize.js';

export const renderNoop: HtmlRenderer = ({ children }) => <></>;

export const renderPassThrough: React.FC<React.PropsWithChildren<any>> = ({
  children,
}) => children;

const convertSvgAttributes = (
  attrs: Record<string, string>
): Record<string, string> => {
  const result: Record<string, string> = {};

  for (const key in attrs) {
    result[camelize(key)] = attrs[key];
  }

  return result;
};

const convertSvgStyles = (stylesTags: Style[]): Style => {
  return stylesTags.reduce((acc, cur) => ({ ...acc, ...cur }), {});
};

export const renderSvgs: WrapperRenderer = (
  Wrapper,
  { element, style, children }
) => {
  return (
    <Wrapper
      {...convertSvgAttributes(element?.attributes)}
      {...convertSvgStyles(style)}
    >
      {children}
    </Wrapper>
  );
};

export const renderBlock: HtmlRenderer = ({ style, children }) => (
  <View style={style}>{children}</View>
);

export const renderInline: HtmlRenderer = ({ style, children }) => (
  <Text style={style}>{children}</Text>
);

export const renderCell: HtmlRenderer = ({ style, element, children }) => {
  const table = element.closest('table') as HtmlElement | undefined;
  if (!table) {
    throw new Error('td element rendered outside of a table');
  }
  const tableStyles = table.style.reduce(
    (combined, tableStyle) => Object.assign(combined, tableStyle),
    {} as HtmlStyle
  );
  const baseStyles: HtmlStyle = {
    border: tableStyles.border,
    borderColor: tableStyles.borderColor,
    borderWidth: tableStyles.borderWidth,
    borderStyle: tableStyles.borderStyle,
  };
  if (
    (tableStyles as any).borderSpacing &&
    (tableStyles as any).borderCollapse !== 'collapse'
  ) {
    baseStyles.width = tableStyles.borderWidth;
    baseStyles.margin = (tableStyles as any).borderSpacing;
  } else {
    baseStyles.borderRightWidth = 0;
    baseStyles.borderBottomWidth = 0;
    if (element.indexOfType !== 0) {
      baseStyles.borderLeftWidth = tableStyles.borderWidth;
      baseStyles.borderTopWidth = tableStyles.borderWidth;
    }
  }

  const overrides: HtmlStyle = {};
  if (element.attributes && element.attributes.colspan) {
    const colspan = parseInt(element.attributes.colspan, 10);
    if (!isNaN(colspan)) {
      overrides.flexBasis = colspan;
    }
  }

  return <View style={[baseStyles, ...style, overrides]}>{children}</View>;
};

const renderers: HtmlRenderers = {
  style: renderNoop,
  script: renderNoop,
  html: renderPassThrough,
  li: ({ element, stylesheets, style, children }) => {
    const bulletStyles = stylesheets.map((stylesheet) => stylesheet.li_bullet);
    const contentStyles = stylesheets.map(
      (stylesheet) => stylesheet.li_content
    );
    const list: HtmlElement = element.closest('ol, ul') as HtmlElement;
    const ordered = list?.tag === 'ol' || element.parentNode.tag === 'ol';
    const listStyle =
      list?.style?.reduce(
        (combined, listStyle) => Object.assign(combined, listStyle),
        {} as HtmlStyle
      ) || {};
    const itemStyle = element.style.reduce(
      (combined, itemStyle) => Object.assign(combined, itemStyle),
      {} as HtmlStyle
    );
    const listStyleType =
      itemStyle.listStyleType ||
      itemStyle.listStyle ||
      listStyle.listStyleType ||
      listStyle.listStyle ||
      '';

    let bullet;
    if (listStyleType.includes('none')) {
      bullet = false;
    } else if (listStyleType.includes('url(')) {
      bullet = (
        <Image
          src={listStyleType.match(/\((.*?)\)/)[1].replace(/(['"])/g, '')}
        />
      );
    } else if (ordered) {
      const currentIndex = element.indexOfType;
      let updatedIndex = currentIndex;
      for (
        let previousIndex = currentIndex;
        previousIndex >= 0;
        previousIndex -= 1
      ) {
        const sibling = element.parentNode.childNodes[previousIndex];
        const startValue = sibling.attributes.value;
  
        if (startValue) {
          const intValue = parseInt(startValue, 10);
          updatedIndex = intValue + (currentIndex - previousIndex) - 1;
          break;
        }
      }
      
      if (lowerAlpha.includes(listStyleType)) {
        bullet = (
          <Text>{orderedAlpha[updatedIndex].toLowerCase()}.</Text>
        );
      } else if (upperAlpha.includes(listStyleType)) {
        bullet = (
          <Text>{orderedAlpha[updatedIndex].toUpperCase()}.</Text>
        );
      } else {
<<<<<<< HEAD
        bullet = <Text>{updatedIndex + 1}.</Text>;
=======
        const start = parseInt(element.parentNode.attributes.start);
        const offset = isNaN(start) ? 1 : start;
        bullet = <Text>{element.indexOfType + offset}.</Text>;
>>>>>>> aed6f387
      }
    } else {
      // if (listStyleType.includes('square')) {
      //   bullet = <Text>■</Text>;
      // } else {
      bullet = <Text>•</Text>;
      // }
    }

    return (
      <View style={style}>
        {bullet && <View style={bulletStyles}>{bullet}</View>}
        <View style={contentStyles}>{children}</View>
      </View>
    );
  },
  a: ({ style, element, children }) => (
    <Link style={style} src={element.attributes.href}>
      {children}
    </Link>
  ),
  img: ({ style, element }) => (
    <Image
      style={style}
      source={{
        uri: element.attributes.src,
        body: null,
        method: 'GET',
        headers: {
          'Access-Control-Allow-Origin': '*',
        },
      }}
    />
  ),
  table: ({ element, style, children }) => {
    const tableStyles = element.style.reduce(
      (combined, tableStyle) => Object.assign(combined, tableStyle),
      {} as HtmlStyle
    );
    const overrides: HtmlStyle = {};
    if (
      !(tableStyles as any).borderSpacing ||
      (tableStyles as any).borderCollapse === 'collapse'
    ) {
      overrides.borderLeftWidth = 0;
      overrides.borderTopWidth = 0;
    }

    return <View style={[...style, overrides]}>{children}</View>;
  },
  tr: ({ style, children }) => (
    <View wrap={false} style={style}>
      {children}
    </View>
  ),
  br: ({ style }) => (
    <Text wrap={false} style={style}>
      {'\n'}
    </Text>
  ),
  td: renderCell,
  th: renderCell,
  svg: renderSvgs.bind(null, Svg),
  line: renderSvgs.bind(null, Line),
  polyline: renderSvgs.bind(null, Polyline),
  polygon: renderSvgs.bind(null, Polygon),
  path: renderSvgs.bind(null, Path),
  rect: renderSvgs.bind(null, Rect),
  circle: renderSvgs.bind(null, Circle),
  ellipse: renderSvgs.bind(null, Ellipse),
  text: renderSvgs.bind(null, Text),
  tspan: renderSvgs.bind(null, Tspan),
  g: renderSvgs.bind(null, G),
  stop: renderSvgs.bind(null, Stop),
  defs: renderSvgs.bind(null, Defs),
  clippath: renderSvgs.bind(null, ClipPath),
  lineargradient: renderSvgs.bind(null, LinearGradient),
  radialgradient: renderSvgs.bind(null, RadialGradient),
};

export default renderers;<|MERGE_RESOLUTION|>--- conflicted
+++ resolved
@@ -150,18 +150,20 @@
       );
     } else if (ordered) {
       const currentIndex = element.indexOfType;
-      let updatedIndex = currentIndex;
+      const start = parseInt(element.parentNode.attributes.start, 10);
+      const offset = isNaN(start) ? 0 : start - 1; // keep it zero based for later
+
+      let updatedIndex = currentIndex + offset;
       for (
         let previousIndex = currentIndex;
         previousIndex >= 0;
         previousIndex -= 1
       ) {
         const sibling = element.parentNode.childNodes[previousIndex];
-        const startValue = sibling.attributes.value;
+        const startValue = parseInt(sibling.attributes.value, 10);
   
-        if (startValue) {
-          const intValue = parseInt(startValue, 10);
-          updatedIndex = intValue + (currentIndex - previousIndex) - 1;
+        if (!isNaN(startValue)) {
+          updatedIndex = startValue + (currentIndex - previousIndex) - 1;
           break;
         }
       }
@@ -175,13 +177,7 @@
           <Text>{orderedAlpha[updatedIndex].toUpperCase()}.</Text>
         );
       } else {
-<<<<<<< HEAD
         bullet = <Text>{updatedIndex + 1}.</Text>;
-=======
-        const start = parseInt(element.parentNode.attributes.start);
-        const offset = isNaN(start) ? 1 : start;
-        bullet = <Text>{element.indexOfType + offset}.</Text>;
->>>>>>> aed6f387
       }
     } else {
       // if (listStyleType.includes('square')) {
